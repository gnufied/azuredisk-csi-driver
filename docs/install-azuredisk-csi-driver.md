## Install azuredisk CSI driver on a Kubernetes cluster

 - [install CSI driver master version](./install-csi-driver-master.md)
<<<<<<< HEAD
 - [install v1.5.1 CSI driver](./install-csi-driver-v1.5.1.md)
 - [install v1.4.0 CSI driver](./install-csi-driver-v1.4.0.md)
 - [install v1.2.0 CSI driver](./install-csi-driver-v1.2.0.md)
=======
 - [install v1.9.0 CSI driver](./install-csi-driver-v1.9.0.md)
 - [install v1.8.0 CSI driver](./install-csi-driver-v1.8.0.md)
 - [install v1.7.0 CSI driver](./install-csi-driver-v1.7.0.md)
>>>>>>> df86b63b
<|MERGE_RESOLUTION|>--- conflicted
+++ resolved
@@ -1,12 +1,6 @@
 ## Install azuredisk CSI driver on a Kubernetes cluster
 
  - [install CSI driver master version](./install-csi-driver-master.md)
-<<<<<<< HEAD
- - [install v1.5.1 CSI driver](./install-csi-driver-v1.5.1.md)
- - [install v1.4.0 CSI driver](./install-csi-driver-v1.4.0.md)
- - [install v1.2.0 CSI driver](./install-csi-driver-v1.2.0.md)
-=======
  - [install v1.9.0 CSI driver](./install-csi-driver-v1.9.0.md)
  - [install v1.8.0 CSI driver](./install-csi-driver-v1.8.0.md)
- - [install v1.7.0 CSI driver](./install-csi-driver-v1.7.0.md)
->>>>>>> df86b63b
+ - [install v1.7.0 CSI driver](./install-csi-driver-v1.7.0.md)