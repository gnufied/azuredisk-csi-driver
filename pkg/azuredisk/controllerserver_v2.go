--- conflicted
+++ resolved
@@ -294,11 +294,7 @@
 		BurstingEnabled:     enableBursting,
 	}
 	// Azure Stack Cloud does not support NetworkAccessPolicy
-<<<<<<< HEAD
-	if !IsAzureStackCloud(d.cloud.Config.Cloud, d.cloud.Config.DisableAzureStackCloud) {
-=======
 	if !azureutils.IsAzureStackCloud(d.cloud.Config.Cloud, d.cloud.Config.DisableAzureStackCloud) {
->>>>>>> df86b63b
 		volumeOptions.NetworkAccessPolicy = networkAccessPolicy
 		if diskAccessID != "" {
 			volumeOptions.DiskAccessID = &diskAccessID
