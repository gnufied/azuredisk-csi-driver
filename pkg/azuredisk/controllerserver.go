/*
Copyright 2017 The Kubernetes Authors.

Licensed under the Apache License, Version 2.0 (the "License");
you may not use this file except in compliance with the License.
You may obtain a copy of the License at

    http://www.apache.org/licenses/LICENSE-2.0

Unless required by applicable law or agreed to in writing, software
distributed under the License is distributed on an "AS IS" BASIS,
WITHOUT WARRANTIES OR CONDITIONS OF ANY KIND, either express or implied.
See the License for the specific language governing permissions and
limitations under the License.
*/

package azuredisk

import (
	"context"
	"fmt"
	"path"
	"sort"
	"strconv"
	"strings"

	"github.com/Azure/azure-sdk-for-go/services/compute/mgmt/2020-12-01/compute"
	"github.com/Azure/go-autorest/autorest/to"
	"github.com/container-storage-interface/spec/lib/go/csi"
	"github.com/golang/protobuf/ptypes"

	"google.golang.org/grpc/codes"
	"google.golang.org/grpc/status"
	v1 "k8s.io/api/core/v1"
	"k8s.io/apimachinery/pkg/api/resource"
	metav1 "k8s.io/apimachinery/pkg/apis/meta/v1"
	"k8s.io/apimachinery/pkg/types"
	cloudprovider "k8s.io/cloud-provider"
	volerr "k8s.io/cloud-provider/volume/errors"
	"k8s.io/klog/v2"

	"sigs.k8s.io/azuredisk-csi-driver/pkg/optimization"
	volumehelper "sigs.k8s.io/azuredisk-csi-driver/pkg/util"
	"sigs.k8s.io/cloud-provider-azure/pkg/metrics"
	azure "sigs.k8s.io/cloud-provider-azure/pkg/provider"
)

var (
	// volumeCaps represents how the volume could be accessed.
	volumeCaps = []csi.VolumeCapability_AccessMode{
		{
			Mode: csi.VolumeCapability_AccessMode_SINGLE_NODE_WRITER,
		},
		{
			Mode: csi.VolumeCapability_AccessMode_SINGLE_NODE_READER_ONLY,
		},
		{
			Mode: csi.VolumeCapability_AccessMode_MULTI_NODE_READER_ONLY,
		},
		{
			Mode: csi.VolumeCapability_AccessMode_MULTI_NODE_SINGLE_WRITER,
		},
		{
			Mode: csi.VolumeCapability_AccessMode_MULTI_NODE_MULTI_WRITER,
		},
	}
)

const (
	sourceSnapshot           = "snapshot"
	sourceVolume             = "volume"
	azureDiskCSIDriverName   = "azuredisk_csi_driver"
	NotFound                 = "NotFound"
	resizeRequired           = "resizeRequired"
	requestedSizeGib         = "requestedsizegib"
	sourceDiskSearchMaxDepth = 10
)

// listVolumeStatus explains the return status of `listVolumesByResourceGroup`
type listVolumeStatus struct {
	numVisited    int  // the number of iterated azure disks
	isCompleteRun bool // isCompleteRun is flagged true if the function iterated through all azure disks
	entries       []*csi.ListVolumesResponse_Entry
	err           error
}

// CreateVolume provisions an azure disk
func (d *Driver) CreateVolume(ctx context.Context, req *csi.CreateVolumeRequest) (*csi.CreateVolumeResponse, error) {
	if err := d.ValidateControllerServiceRequest(csi.ControllerServiceCapability_RPC_CREATE_DELETE_VOLUME); err != nil {
		klog.Errorf("invalid create volume req: %v", req)
		return nil, err
	}

	name := req.GetName()
	if len(name) == 0 {
		return nil, status.Error(codes.InvalidArgument, "CreateVolume Name must be provided")
	}
	volCaps := req.GetVolumeCapabilities()
	if len(volCaps) == 0 {
		return nil, status.Error(codes.InvalidArgument, "CreateVolume Volume capabilities must be provided")
	}

	if acquired := d.volumeLocks.TryAcquire(name); !acquired {
		return nil, status.Errorf(codes.Aborted, volumeOperationAlreadyExistsFmt, name)
	}
	defer d.volumeLocks.Release(name)

	capacityBytes := req.GetCapacityRange().GetRequiredBytes()
	volSizeBytes := int64(capacityBytes)
	requestGiB := int(volumehelper.RoundUpGiB(volSizeBytes))
	if requestGiB < minimumDiskSizeGiB {
		requestGiB = minimumDiskSizeGiB
	}

	maxVolSize := int(volumehelper.RoundUpGiB(req.GetCapacityRange().GetLimitBytes()))
	if (maxVolSize > 0) && (maxVolSize < requestGiB) {
		return nil, status.Error(codes.InvalidArgument, "After round-up, volume size exceeds the limit specified")
	}

	var (
		location                string
		storageAccountType      string
		cachingMode             v1.AzureDataDiskCachingMode
		err                     error
		resourceGroup           string
		diskIopsReadWrite       string
		diskMbpsReadWrite       string
		logicalSectorSize       int
		diskName                string
		diskEncryptionSetID     string
		customTags              string
		writeAcceleratorEnabled string
		netAccessPolicy         string
		diskAccessID            string
		maxShares               int
		enableBursting          *bool
	)

	tags := make(map[string]string)
	parameters := req.GetParameters()
	if parameters == nil {
		parameters = make(map[string]string)
	}
	for k, v := range parameters {
		switch strings.ToLower(k) {
		case skuNameField:
			storageAccountType = v
		case locationField:
			location = v
		case storageAccountTypeField:
			storageAccountType = v
		case cachingModeField:
			cachingMode = v1.AzureDataDiskCachingMode(v)
		case resourceGroupField:
			resourceGroup = v
		case diskIOPSReadWriteField:
			diskIopsReadWrite = v
		case diskMBPSReadWriteField:
			diskMbpsReadWrite = v
		case logicalSectorSizeField:
			logicalSectorSize, err = strconv.Atoi(v)
			if err != nil {
				return nil, status.Error(codes.InvalidArgument, fmt.Sprintf("parse %s failed with error: %v", v, err))
			}
		case diskNameField:
			diskName = v
		case desIDField:
			diskEncryptionSetID = v
		case tagsField:
			customTags = v
		case azure.WriteAcceleratorEnabled:
			writeAcceleratorEnabled = v
		case maxSharesField:
			maxShares, err = strconv.Atoi(v)
			if err != nil {
				return nil, status.Error(codes.InvalidArgument, fmt.Sprintf("parse %s failed with error: %v", v, err))
			}
			if maxShares < 1 {
				return nil, status.Error(codes.InvalidArgument, fmt.Sprintf("parse %s returned with invalid value: %d", v, maxShares))
			}
		case pvcNameKey:
			tags[pvcNameTag] = v
		case pvcNamespaceKey:
			tags[pvcNamespaceTag] = v
		case pvNameKey:
			tags[pvNameTag] = v
		case fsTypeField:
			// no op, only used in NodeStageVolume
		case kindField:
			// fix csi migration issue: https://github.com/kubernetes/kubernetes/issues/103433
			parameters[kindField] = string(v1.AzureManagedDisk)
		case perfProfileField:
			if !optimization.IsValidPerfProfile(v) {
				return nil, status.Error(codes.InvalidArgument, fmt.Sprintf("Perf profile %s is not supported. Supported tuning modes are none and basic.", v))
			}
		case networkAccessPolicyField:
			netAccessPolicy = v
		case diskAccessIDField:
			diskAccessID = v
		case enableBurstingField:
			if strings.EqualFold(v, trueValue) {
				enableBursting = to.BoolPtr(true)
			}
		default:
			return nil, fmt.Errorf("invalid parameter %s in storage class", k)
		}
	}

	if IsAzureStackCloud(d.cloud.Config.Cloud, d.cloud.Config.DisableAzureStackCloud) {
		if maxShares > 1 {
			return nil, status.Error(codes.InvalidArgument, fmt.Sprintf("Invalid maxShares value: %d as Azure Stack does not support shared disk.", maxShares))
		}
	}

	if maxShares < 2 {
		for _, c := range volCaps {
			mode := c.GetAccessMode().Mode
			if mode != csi.VolumeCapability_AccessMode_SINGLE_NODE_WRITER &&
				mode != csi.VolumeCapability_AccessMode_SINGLE_NODE_READER_ONLY {
				return nil, status.Error(codes.InvalidArgument, fmt.Sprintf("Volume capability(%v) not supported", mode))
			}
		}
	}

	if diskName == "" {
		diskName = name
	}
	diskName = getValidDiskName(diskName)

	if resourceGroup == "" {
		resourceGroup = d.cloud.ResourceGroup
	}

	// normalize values
	skuName, err := normalizeStorageAccountType(storageAccountType, d.cloud.Config.Cloud, d.cloud.Config.DisableAzureStackCloud)
	if err != nil {
		return nil, err
	}

	if _, err = normalizeCachingMode(cachingMode); err != nil {
		return nil, err
	}

	networkAccessPolicy, err := normalizeNetworkAccessPolicy(netAccessPolicy)
	if err != nil {
		return nil, err
	}

	requirement := req.GetAccessibilityRequirements()
	diskZone := pickAvailabilityZone(requirement, d.cloud.Location)
	accessibleTopology := []*csi.Topology{}
	if skuName == compute.StandardSSDZRS || skuName == compute.PremiumZRS {
		klog.V(2).Infof("diskZone(%s) is reset as empty since disk(%s) is ZRS(%s)", diskZone, diskName, skuName)
		diskZone = ""
		// make volume scheduled on all 3 availability zones
		for i := 1; i <= 3; i++ {
			topology := &csi.Topology{
				Segments: map[string]string{topologyKey: fmt.Sprintf("%s-%d", d.cloud.Location, i)},
			}
			accessibleTopology = append(accessibleTopology, topology)
		}
		// make volume scheduled on all non-zone nodes
		topology := &csi.Topology{
			Segments: map[string]string{topologyKey: ""},
		}
		accessibleTopology = append(accessibleTopology, topology)
	} else {
		accessibleTopology = []*csi.Topology{
			{
				Segments: map[string]string{topologyKey: diskZone},
			},
		}
	}

	if ok, err := d.checkDiskCapacity(ctx, resourceGroup, diskName, requestGiB); !ok {
		return nil, err
	}

	customTagsMap, err := volumehelper.ConvertTagsToMap(customTags)
	if err != nil {
		return nil, err
	}

	mc := metrics.NewMetricContext(azureDiskCSIDriverName, "controller_create_volume", d.cloud.ResourceGroup, d.cloud.SubscriptionID, d.Name)
	isOperationSucceeded := false
	defer func() {
		mc.ObserveOperationWithResult(isOperationSucceeded)
	}()

	klog.V(2).Infof("begin to create azure disk(%s) account type(%s) rg(%s) location(%s) size(%d) diskZone(%v) maxShares(%d)",
		diskName, skuName, resourceGroup, location, requestGiB, diskZone, maxShares)

	contentSource := &csi.VolumeContentSource{}
	for k, v := range customTagsMap {
		tags[k] = v
	}

	if strings.EqualFold(writeAcceleratorEnabled, trueValue) {
		tags[azure.WriteAcceleratorEnabled] = trueValue
	}
	sourceID := ""
	sourceType := ""
	content := req.GetVolumeContentSource()
	if content != nil {
		if content.GetSnapshot() != nil {
			sourceID = content.GetSnapshot().GetSnapshotId()
			sourceType = sourceSnapshot
			contentSource = &csi.VolumeContentSource{
				Type: &csi.VolumeContentSource_Snapshot{
					Snapshot: &csi.VolumeContentSource_SnapshotSource{
						SnapshotId: sourceID,
					},
				},
			}
		} else {
			sourceID = content.GetVolume().GetVolumeId()
			sourceType = sourceVolume
			contentSource = &csi.VolumeContentSource{
				Type: &csi.VolumeContentSource_Volume{
					Volume: &csi.VolumeContentSource_VolumeSource{
						VolumeId: sourceID,
					},
				},
			}

			ctx, cancel := context.WithCancel(context.Background())
			if sourceGiB, _ := d.GetSourceDiskSize(ctx, resourceGroup, path.Base(sourceID), 0, sourceDiskSearchMaxDepth); sourceGiB != nil && *sourceGiB < int32(requestGiB) {
				parameters[resizeRequired] = strconv.FormatBool(true)
			}
			cancel()
		}
	}

	parameters[requestedSizeGib] = strconv.Itoa(requestGiB)
	volumeOptions := &azure.ManagedDiskOptions{
		DiskName:            diskName,
		StorageAccountType:  skuName,
		ResourceGroup:       resourceGroup,
		PVCName:             "",
		SizeGB:              requestGiB,
		Tags:                tags,
		AvailabilityZone:    diskZone,
		DiskIOPSReadWrite:   diskIopsReadWrite,
		DiskMBpsReadWrite:   diskMbpsReadWrite,
		SourceResourceID:    sourceID,
		SourceType:          sourceType,
		DiskEncryptionSetID: diskEncryptionSetID,
		MaxShares:           int32(maxShares),
		LogicalSectorSize:   int32(logicalSectorSize),
		NetworkAccessPolicy: networkAccessPolicy,
		BurstingEnabled:     enableBursting,
	}
	volumeOptions.SkipGetDiskOperation = d.isGetDiskThrottled()
	if diskAccessID != "" {
		volumeOptions.DiskAccessID = &diskAccessID
	}
	diskURI, err := d.cloud.CreateManagedDisk(volumeOptions)
	if err != nil {
		if strings.Contains(err.Error(), NotFound) {
			return nil, status.Error(codes.NotFound, err.Error())
		}
		return nil, err
	}

	isOperationSucceeded = true
	klog.V(2).Infof("create azure disk(%s) account type(%s) rg(%s) location(%s) size(%d) tags(%s) successfully", diskName, skuName, resourceGroup, location, requestGiB, tags)

	return &csi.CreateVolumeResponse{
		Volume: &csi.Volume{
<<<<<<< HEAD
			VolumeId:      diskURI,
			CapacityBytes: volumehelper.GiBToBytes(int64(requestGiB)),
			VolumeContext: parameters,
			ContentSource: contentSource,
			AccessibleTopology: []*csi.Topology{
				{
					Segments: map[string]string{topologyKey: selectedAvailabilityZone},
				},
			},
=======
			VolumeId:           diskURI,
			CapacityBytes:      volumehelper.GiBToBytes(int64(requestGiB)),
			VolumeContext:      parameters,
			ContentSource:      contentSource,
			AccessibleTopology: accessibleTopology,
>>>>>>> 147734c7
		},
	}, nil
}

// DeleteVolume delete an azure disk
func (d *Driver) DeleteVolume(ctx context.Context, req *csi.DeleteVolumeRequest) (*csi.DeleteVolumeResponse, error) {
	volumeID := req.GetVolumeId()
	if len(volumeID) == 0 {
		return nil, status.Error(codes.InvalidArgument, "Volume ID missing in request")
	}

	if err := d.ValidateControllerServiceRequest(csi.ControllerServiceCapability_RPC_CREATE_DELETE_VOLUME); err != nil {
		return nil, fmt.Errorf("invalid delete volume req: %v", req)
	}
	diskURI := volumeID

	if err := isValidDiskURI(diskURI); err != nil {
		klog.Errorf("validateDiskURI(%s) in DeleteVolume failed with error: %v", diskURI, err)
		return &csi.DeleteVolumeResponse{}, nil
	}

	if acquired := d.volumeLocks.TryAcquire(volumeID); !acquired {
		return nil, status.Errorf(codes.Aborted, volumeOperationAlreadyExistsFmt, volumeID)
	}
	defer d.volumeLocks.Release(volumeID)

	mc := metrics.NewMetricContext(azureDiskCSIDriverName, "controller_delete_volume", d.cloud.ResourceGroup, d.cloud.SubscriptionID, d.Name)
	isOperationSucceeded := false
	defer func() {
		mc.ObserveOperationWithResult(isOperationSucceeded)
	}()

	klog.V(2).Infof("deleting azure disk(%s)", diskURI)
	err := d.cloud.DeleteManagedDisk(diskURI)
	klog.V(2).Infof("delete azure disk(%s) returned with %v", diskURI, err)
	isOperationSucceeded = (err == nil)
	return &csi.DeleteVolumeResponse{}, err
}

// ControllerGetVolume get volume
func (d *Driver) ControllerGetVolume(context.Context, *csi.ControllerGetVolumeRequest) (*csi.ControllerGetVolumeResponse, error) {
	return nil, status.Error(codes.Unimplemented, "")
}

// ControllerPublishVolume attach an azure disk to a required node
func (d *Driver) ControllerPublishVolume(ctx context.Context, req *csi.ControllerPublishVolumeRequest) (*csi.ControllerPublishVolumeResponse, error) {
	diskURI := req.GetVolumeId()
	if len(diskURI) == 0 {
		return nil, status.Error(codes.InvalidArgument, "Volume ID not provided")
	}

	volCap := req.GetVolumeCapability()
	if volCap == nil {
		return nil, status.Error(codes.InvalidArgument, "Volume capability not provided")
	}

	caps := []*csi.VolumeCapability{volCap}
	if !isValidVolumeCapabilities(caps) {
		return nil, status.Error(codes.InvalidArgument, "Volume capability not supported")
	}

	disk, err := d.checkDiskExists(ctx, diskURI)
	if err != nil {
		return nil, status.Error(codes.NotFound, fmt.Sprintf("Volume not found, failed with error: %v", err))
	}

	nodeID := req.GetNodeId()
	if len(nodeID) == 0 {
		return nil, status.Error(codes.InvalidArgument, "Node ID not provided")
	}

	nodeName := types.NodeName(nodeID)
	diskName, err := GetDiskName(diskURI)
	if err != nil {
		return nil, err
	}

	mc := metrics.NewMetricContext(azureDiskCSIDriverName, "controller_publish_volume", d.cloud.ResourceGroup, d.cloud.SubscriptionID, d.Name)
	isOperationSucceeded := false
	defer func() {
		mc.ObserveOperationWithResult(isOperationSucceeded)
	}()

	klog.V(2).Infof("GetDiskLun returned: %v. Initiating attaching volume %q to node %q.", err, diskURI, nodeName)

	lun, vmState, err := d.cloud.GetDiskLun(diskName, diskURI, nodeName)
	if err == cloudprovider.InstanceNotFound {
		return nil, status.Error(codes.NotFound, fmt.Sprintf("failed to get azure instance id for node %q (%v)", nodeName, err))
	}

	if err == nil {
		if vmState != nil && strings.ToLower(*vmState) == "failed" {
			klog.Warningf("VM(%q) is in failed state, update VM first", nodeName)
			if err := d.cloud.UpdateVM(nodeName); err != nil {
				return nil, fmt.Errorf("update instance %q failed with %v", nodeName, err)
			}
		}
		// Volume is already attached to node.
		klog.V(2).Infof("Attach operation is successful. volume %q is already attached to node %q at lun %d.", diskURI, nodeName, lun)
	} else {
		var cachingMode compute.CachingTypes
		if cachingMode, err = getCachingMode(req.GetVolumeContext()); err != nil {
			return nil, err
		}
		klog.V(2).Infof("Trying to attach volume %q to node %q", diskURI, nodeName)

		lun, err = d.cloud.AttachDisk(true, diskName, diskURI, nodeName, cachingMode, disk)
		if err == nil {
			klog.V(2).Infof("Attach operation successful: volume %q attached to node %q.", diskURI, nodeName)
		} else {
			if derr, ok := err.(*volerr.DanglingAttachError); ok {
				if strings.EqualFold(string(nodeName), string(derr.CurrentNode)) {
					err := fmt.Errorf("volume %q is actually attached to current node %q, return error", diskURI, nodeName)
					klog.Warningf("%v", err)
					return nil, err
				}
				klog.Warningf("volume %q is already attached to node %q, try detach first", diskURI, derr.CurrentNode)
				if err = d.cloud.DetachDisk(diskName, diskURI, derr.CurrentNode); err != nil {
					return nil, status.Errorf(codes.Internal, "Could not detach volume %q from node %q: %v", diskURI, derr.CurrentNode, err)
				}
				klog.V(2).Infof("Trying to attach volume %q to node %q again", diskURI, nodeName)
				lun, err = d.cloud.AttachDisk(true, diskName, diskURI, nodeName, cachingMode, disk)
			}
			if err != nil {
				klog.Errorf("Attach volume %q to instance %q failed with %v", diskURI, nodeName, err)
				return nil, fmt.Errorf("Attach volume %q to instance %q failed with %v", diskURI, nodeName, err)
			}
		}
		klog.V(2).Infof("attach volume %q to node %q successfully", diskURI, nodeName)
	}

	pvInfo := map[string]string{LUN: strconv.Itoa(int(lun))}
	isOperationSucceeded = true
	return &csi.ControllerPublishVolumeResponse{PublishContext: pvInfo}, nil
}

// ControllerUnpublishVolume detach an azure disk from a required node
func (d *Driver) ControllerUnpublishVolume(ctx context.Context, req *csi.ControllerUnpublishVolumeRequest) (*csi.ControllerUnpublishVolumeResponse, error) {
	diskURI := req.GetVolumeId()
	if len(diskURI) == 0 {
		return nil, status.Error(codes.InvalidArgument, "Volume ID not provided")
	}

	nodeID := req.GetNodeId()
	if len(nodeID) == 0 {
		return nil, status.Error(codes.InvalidArgument, "Node ID not provided")
	}
	nodeName := types.NodeName(nodeID)

	diskName, err := GetDiskName(diskURI)
	if err != nil {
		return nil, err
	}

	mc := metrics.NewMetricContext(azureDiskCSIDriverName, "controller_unpublish_volume", d.cloud.ResourceGroup, d.cloud.SubscriptionID, d.Name)
	isOperationSucceeded := false
	defer func() {
		mc.ObserveOperationWithResult(isOperationSucceeded)
	}()

	klog.V(2).Infof("Trying to detach volume %s from node %s", diskURI, nodeID)

	if err := d.cloud.DetachDisk(diskName, diskURI, nodeName); err != nil {
		if strings.Contains(err.Error(), errDiskNotFound) {
			klog.Warningf("volume %s already detached from node %s", diskURI, nodeID)
		} else {
			return nil, status.Errorf(codes.Internal, "Could not detach volume %q from node %q: %v", diskURI, nodeID, err)
		}
	}
	klog.V(2).Infof("detach volume %s from node %s successfully", diskURI, nodeID)
	isOperationSucceeded = true

	return &csi.ControllerUnpublishVolumeResponse{}, nil
}

// ValidateVolumeCapabilities return the capabilities of the volume
func (d *Driver) ValidateVolumeCapabilities(ctx context.Context, req *csi.ValidateVolumeCapabilitiesRequest) (*csi.ValidateVolumeCapabilitiesResponse, error) {
	diskURI := req.GetVolumeId()
	if len(diskURI) == 0 {
		return nil, status.Error(codes.InvalidArgument, "Volume ID missing in request")
	}
	if req.GetVolumeCapabilities() == nil {
		return nil, status.Error(codes.InvalidArgument, "Volume capabilities missing in request")
	}

	if _, err := d.checkDiskExists(ctx, diskURI); err != nil {
		return nil, status.Error(codes.NotFound, fmt.Sprintf("Volume not found, failed with error: %v", err))
	}

	for _, cap := range req.VolumeCapabilities {
		if cap.GetAccessMode().GetMode() != csi.VolumeCapability_AccessMode_SINGLE_NODE_WRITER {
			return &csi.ValidateVolumeCapabilitiesResponse{Message: ""}, nil
		}
	}
	return &csi.ValidateVolumeCapabilitiesResponse{Message: ""}, nil
}

// ControllerGetCapabilities returns the capabilities of the Controller plugin
func (d *Driver) ControllerGetCapabilities(ctx context.Context, req *csi.ControllerGetCapabilitiesRequest) (*csi.ControllerGetCapabilitiesResponse, error) {
	return &csi.ControllerGetCapabilitiesResponse{
		Capabilities: d.Cap,
	}, nil
}

// GetCapacity returns the capacity of the total available storage pool
func (d *Driver) GetCapacity(ctx context.Context, req *csi.GetCapacityRequest) (*csi.GetCapacityResponse, error) {
	return nil, status.Error(codes.Unimplemented, "")
}

// ListVolumes return all available volumes
func (d *Driver) ListVolumes(ctx context.Context, req *csi.ListVolumesRequest) (*csi.ListVolumesResponse, error) {
	start := 0
	if req.StartingToken != "" {
		var err error
		start, err = strconv.Atoi(req.StartingToken)
		if err != nil {
			return nil, status.Errorf(codes.Aborted, "ListVolumes starting token(%s) parsing with error: %v", req.StartingToken, err)
		}
		if start < 0 {
			return nil, status.Errorf(codes.Aborted, "ListVolumes starting token(%d) can not be negative", start)
		}
	}
	if d.cloud.KubeClient != nil && d.cloud.KubeClient.CoreV1() != nil && d.cloud.KubeClient.CoreV1().PersistentVolumes() != nil {
		klog.V(6).Infof("List Volumes in Cluster:")
		return d.listVolumesInCluster(ctx, start, int(req.MaxEntries))
	}
	klog.V(6).Infof("List Volumes in Node Resource Group: %s", d.cloud.ResourceGroup)
	return d.listVolumesInNodeResourceGroup(ctx, start, int(req.MaxEntries))
}

// listVolumesInCluster is a helper function for ListVolumes used for when there is an available kubeclient
func (d *Driver) listVolumesInCluster(ctx context.Context, start, maxEntries int) (*csi.ListVolumesResponse, error) {
	pvList, err := d.cloud.KubeClient.CoreV1().PersistentVolumes().List(context.TODO(), metav1.ListOptions{})
	if err != nil {
		return nil, status.Errorf(codes.Internal, "ListVolumes failed while fetching PersistentVolumes List with error: %v", err.Error())
	}

	// get all resource groups and put them into a sorted slice
	rgMap := make(map[string]bool)
	volSet := make(map[string]bool)
	for _, pv := range pvList.Items {
		if pv.Spec.CSI != nil && pv.Spec.CSI.Driver == d.Name {
			diskURI := pv.Spec.CSI.VolumeHandle
			if err := isValidDiskURI(diskURI); err != nil {
				klog.Warningf("invalid disk uri (%s) with error(%v)", diskURI, err)
				continue
			}
			rg, err := GetResourceGroupFromURI(diskURI)
			if err != nil {
				klog.Warningf("failed to get resource group from disk uri (%s) with error(%v)", diskURI, err)
				continue
			}
			rg, diskURI = strings.ToLower(rg), strings.ToLower(diskURI)
			volSet[diskURI] = true
			if _, visited := rgMap[rg]; visited {
				continue
			}
			rgMap[rg] = true
		}
	}

	resourceGroups := make([]string, len(rgMap))
	i := 0
	for rg := range rgMap {
		resourceGroups[i] = rg
		i++
	}
	sort.Strings(resourceGroups)

	// loop through each resourceGroup to get disk lists
	entries := []*csi.ListVolumesResponse_Entry{}
	numVisited := 0
	isCompleteRun, startFound := true, false
	for _, resourceGroup := range resourceGroups {
		if !isCompleteRun || (maxEntries > 0 && len(entries) >= maxEntries) {
			isCompleteRun = false
			break
		}
		localStart := start - numVisited
		if startFound {
			localStart = 0
		}
		listStatus := d.listVolumesByResourceGroup(ctx, resourceGroup, entries, localStart, maxEntries-len(entries), volSet)
		numVisited += listStatus.numVisited
		if listStatus.err != nil {
			if status.Code(listStatus.err) == codes.FailedPrecondition {
				continue
			}
			return nil, listStatus.err
		}
		startFound = true
		entries = listStatus.entries
		isCompleteRun = isCompleteRun && listStatus.isCompleteRun
	}
	// if start was not found, start token was greater than total number of disks
	if start > 0 && !startFound {
		return nil, status.Errorf(codes.FailedPrecondition, "ListVolumes starting token(%d) is greater than total number of disks", start)
	}

	nextTokenString := ""
	if !isCompleteRun {
		nextTokenString = strconv.Itoa(start + numVisited)
	}

	listVolumesResp := &csi.ListVolumesResponse{
		Entries:   entries,
		NextToken: nextTokenString,
	}

	return listVolumesResp, nil
}

// listVolumesInNodeResourceGroup is a helper function for ListVolumes used for when there is no available kubeclient
func (d *Driver) listVolumesInNodeResourceGroup(ctx context.Context, start, maxEntries int) (*csi.ListVolumesResponse, error) {
	entries := []*csi.ListVolumesResponse_Entry{}
	listStatus := d.listVolumesByResourceGroup(ctx, d.cloud.ResourceGroup, entries, start, maxEntries, nil)
	if listStatus.err != nil {
		return nil, listStatus.err
	}

	nextTokenString := ""
	if !listStatus.isCompleteRun {
		nextTokenString = strconv.Itoa(listStatus.numVisited)
	}

	listVolumesResp := &csi.ListVolumesResponse{
		Entries:   listStatus.entries,
		NextToken: nextTokenString,
	}

	return listVolumesResp, nil
}

// listVolumesByResourceGroup is a helper function that updates the ListVolumeResponse_Entry slice and returns number of total visited volumes, number of volumes that needs to be visited and an error if found
func (d *Driver) listVolumesByResourceGroup(ctx context.Context, resourceGroup string, entries []*csi.ListVolumesResponse_Entry, start, maxEntries int, volSet map[string]bool) listVolumeStatus {
	disks, derr := d.cloud.DisksClient.ListByResourceGroup(ctx, resourceGroup)
	if derr != nil {
		return listVolumeStatus{err: status.Errorf(codes.Internal, "ListVolumes on rg(%s) failed with error: %v", resourceGroup, derr.Error())}
	}
	// if volSet is initialized but is empty, return
	if volSet != nil && len(volSet) == 0 {
		return listVolumeStatus{
			numVisited:    len(disks),
			isCompleteRun: true,
			entries:       entries,
		}
	}
	if start > 0 && start >= len(disks) {
		return listVolumeStatus{
			numVisited: len(disks),
			err:        status.Errorf(codes.FailedPrecondition, "ListVolumes starting token(%d) on rg(%s) is greater than total number of volumes", start, d.cloud.ResourceGroup),
		}
	}
	if start < 0 {
		start = 0
	}
	i := start
	isCompleteRun := true
	// Loop until
	for ; i < len(disks); i++ {
		if maxEntries > 0 && len(entries) >= maxEntries {
			isCompleteRun = false
			break
		}

		disk := disks[i]
		// if given a set of volumes from KubeClient, only continue if the disk can be found in the set
		if volSet != nil && !volSet[strings.ToLower(*disk.ID)] {
			continue
		}
		// HyperVGeneration property is only setup for os disks. Only the non os disks should be included in the list
		if disk.DiskProperties == nil || disk.DiskProperties.HyperVGeneration == "" {
			nodeList := []string{}

			if disk.ManagedBy != nil {
				attachedNode, err := d.cloud.VMSet.GetNodeNameByProviderID(*disk.ManagedBy)
				if err != nil {
					return listVolumeStatus{err: err}
				}
				nodeList = append(nodeList, string(attachedNode))
			}

			entries = append(entries, &csi.ListVolumesResponse_Entry{
				Volume: &csi.Volume{
					VolumeId: *disk.ID,
				},
				Status: &csi.ListVolumesResponse_VolumeStatus{
					PublishedNodeIds: nodeList,
				},
			})
		}
	}
	return listVolumeStatus{
		numVisited:    i - start,
		isCompleteRun: isCompleteRun,
		entries:       entries,
	}
}

// ControllerExpandVolume controller expand volume
func (d *Driver) ControllerExpandVolume(ctx context.Context, req *csi.ControllerExpandVolumeRequest) (*csi.ControllerExpandVolumeResponse, error) {
	if len(req.GetVolumeId()) == 0 {
		return nil, status.Error(codes.InvalidArgument, "Volume ID missing in request")
	}
	if err := d.ValidateControllerServiceRequest(csi.ControllerServiceCapability_RPC_EXPAND_VOLUME); err != nil {
		return nil, status.Errorf(codes.InvalidArgument, "invalid expand volume request: %v", req)
	}

	capacityBytes := req.GetCapacityRange().GetRequiredBytes()
	if capacityBytes == 0 {
		return nil, status.Error(codes.InvalidArgument, "volume capacity range missing in request")
	}
	requestSize := *resource.NewQuantity(capacityBytes, resource.BinarySI)

	diskURI := req.GetVolumeId()
	if err := isValidDiskURI(diskURI); err != nil {
		return nil, status.Errorf(codes.InvalidArgument, "disk URI(%s) is not valid: %v", diskURI, err)
	}

	diskName, err := GetDiskName(diskURI)
	if err != nil {
		return nil, status.Errorf(codes.Internal, "could not get disk name from diskURI(%s) with error(%v)", diskURI, err)
	}
	resourceGroup, err := GetResourceGroupFromURI(diskURI)
	if err != nil {
		return nil, status.Errorf(codes.Internal, "could not get resource group from diskURI(%s) with error(%v)", diskURI, err)
	}

	mc := metrics.NewMetricContext(azureDiskCSIDriverName, "controller_expand_volume", d.cloud.ResourceGroup, d.cloud.SubscriptionID, d.Name)
	isOperationSucceeded := false
	defer func() {
		mc.ObserveOperationWithResult(isOperationSucceeded)
	}()

	result, rerr := d.cloud.DisksClient.Get(ctx, resourceGroup, diskName)
	if rerr != nil {
		return nil, status.Errorf(codes.Internal, "could not get the disk(%s) under rg(%s) with error(%v)", diskName, resourceGroup, rerr.Error())
	}
	if result.DiskProperties.DiskSizeGB == nil {
		return nil, status.Errorf(codes.Internal, "could not get size of the disk(%s)", diskName)
	}
	oldSize := *resource.NewQuantity(int64(*result.DiskProperties.DiskSizeGB), resource.BinarySI)

	klog.V(2).Infof("begin to expand azure disk(%s) with new size(%d)", diskURI, requestSize.Value())
	newSize, err := d.cloud.ResizeDisk(diskURI, oldSize, requestSize)
	if err != nil {
		return nil, status.Errorf(codes.Internal, "failed to resize disk(%s) with error(%v)", diskURI, err)
	}

	currentSize, ok := newSize.AsInt64()
	if !ok {
		return nil, status.Errorf(codes.Internal, "failed to transform disk size with error(%v)", err)
	}

	isOperationSucceeded = true
	klog.V(2).Infof("expand azure disk(%s) successfully, currentSize(%d)", diskURI, currentSize)

	return &csi.ControllerExpandVolumeResponse{
		CapacityBytes:         currentSize,
		NodeExpansionRequired: true,
	}, nil
}

// CreateSnapshot create a snapshot
func (d *Driver) CreateSnapshot(ctx context.Context, req *csi.CreateSnapshotRequest) (*csi.CreateSnapshotResponse, error) {
	sourceVolumeID := req.GetSourceVolumeId()
	if len(sourceVolumeID) == 0 {
		return nil, status.Error(codes.InvalidArgument, "CreateSnapshot Source Volume ID must be provided")
	}
	snapshotName := req.Name
	if len(snapshotName) == 0 {
		return nil, status.Error(codes.InvalidArgument, "snapshot name must be provided")
	}

	snapshotName = getValidDiskName(snapshotName)

	var customTags string
	// set incremental snapshot as true by default
	incremental := true
	var resourceGroup string
	var err error

	parameters := req.GetParameters()
	for k, v := range parameters {
		switch strings.ToLower(k) {
		case tagsField:
			customTags = v
		case incrementalField:
			if v == "false" {
				incremental = false
			}
		case resourceGroupField:
			resourceGroup = v
		default:
			return nil, fmt.Errorf("AzureDisk - invalid option %s in VolumeSnapshotClass", k)
		}
	}

	if IsAzureStackCloud(d.cloud.Config.Cloud, d.cloud.Config.DisableAzureStackCloud) {
		klog.V(2).Info("Use full snapshot instead as Azure Stack does not support incremental snapshot.")
		incremental = false
	}

	if resourceGroup == "" {
		resourceGroup, err = GetResourceGroupFromURI(sourceVolumeID)
		if err != nil {
			return nil, status.Errorf(codes.InvalidArgument, "could not get resource group from diskURI(%s) with error(%v)", sourceVolumeID, err)
		}
	}

	customTagsMap, err := volumehelper.ConvertTagsToMap(customTags)
	if err != nil {
		return nil, err
	}
	tags := make(map[string]*string)
	for k, v := range customTagsMap {
		tags[k] = &v
	}

	snapshot := compute.Snapshot{
		SnapshotProperties: &compute.SnapshotProperties{
			CreationData: &compute.CreationData{
				CreateOption: compute.Copy,
				SourceURI:    &sourceVolumeID,
			},
			Incremental: &incremental,
		},
		Location: &d.cloud.Location,
		Tags:     tags,
	}

	mc := metrics.NewMetricContext(azureDiskCSIDriverName, "controller_create_snapshot", d.cloud.ResourceGroup, d.cloud.SubscriptionID, d.Name)
	isOperationSucceeded := false
	defer func() {
		mc.ObserveOperationWithResult(isOperationSucceeded)
	}()

	klog.V(2).Infof("begin to create snapshot(%s, incremental: %v) under rg(%s)", snapshotName, incremental, resourceGroup)
	rerr := d.cloud.SnapshotsClient.CreateOrUpdate(ctx, resourceGroup, snapshotName, snapshot)
	if rerr != nil {
		if strings.Contains(rerr.Error().Error(), "existing disk") {
			return nil, status.Error(codes.AlreadyExists, fmt.Sprintf("request snapshot(%s) under rg(%s) already exists, but the SourceVolumeId is different, error details: %v", snapshotName, resourceGroup, rerr.Error()))
		}

		return nil, status.Error(codes.Internal, fmt.Sprintf("create snapshot error: %v", rerr.Error()))
	}
	klog.V(2).Infof("create snapshot(%s) under rg(%s) successfully", snapshotName, resourceGroup)

	csiSnapshot, err := d.getSnapshotByID(ctx, resourceGroup, snapshotName, sourceVolumeID)
	if err != nil {
		return nil, err
	}

	createResp := &csi.CreateSnapshotResponse{
		Snapshot: csiSnapshot,
	}
	isOperationSucceeded = true
	return createResp, nil
}

// DeleteSnapshot delete a snapshot
func (d *Driver) DeleteSnapshot(ctx context.Context, req *csi.DeleteSnapshotRequest) (*csi.DeleteSnapshotResponse, error) {
	snapshotID := req.SnapshotId
	if len(snapshotID) == 0 {
		return nil, status.Error(codes.InvalidArgument, "Snapshot ID must be provided")
	}

	var err error
	snapshotName := snapshotID
	resourceGroup := d.cloud.ResourceGroup

	if isARMResourceID(snapshotID) {
		snapshotName, resourceGroup, err = d.getSnapshotInfo(snapshotID)
		if err != nil {
			return nil, err
		}
	}

	mc := metrics.NewMetricContext(azureDiskCSIDriverName, "controller_delete_snapshot", d.cloud.ResourceGroup, d.cloud.SubscriptionID, d.Name)
	isOperationSucceeded := false
	defer func() {
		mc.ObserveOperationWithResult(isOperationSucceeded)
	}()

	klog.V(2).Infof("begin to delete snapshot(%s) under rg(%s)", snapshotName, resourceGroup)
	rerr := d.cloud.SnapshotsClient.Delete(ctx, resourceGroup, snapshotName)
	if rerr != nil {
		return nil, status.Error(codes.Internal, fmt.Sprintf("delete snapshot error: %v", rerr.Error()))
	}
	klog.V(2).Infof("delete snapshot(%s) under rg(%s) successfully", snapshotName, resourceGroup)
	isOperationSucceeded = true
	return &csi.DeleteSnapshotResponse{}, nil
}

// ListSnapshots list all snapshots
func (d *Driver) ListSnapshots(ctx context.Context, req *csi.ListSnapshotsRequest) (*csi.ListSnapshotsResponse, error) {
	// SnapshotId is not empty, return snapshot that match the snapshot id.
	if len(req.GetSnapshotId()) != 0 {
		snapshot, err := d.getSnapshotByID(ctx, d.cloud.ResourceGroup, req.GetSnapshotId(), req.SourceVolumeId)
		if err != nil {
			if strings.Contains(err.Error(), resourceNotFound) {
				return &csi.ListSnapshotsResponse{}, nil
			}
			return nil, err
		}
		entries := []*csi.ListSnapshotsResponse_Entry{
			{
				Snapshot: snapshot,
			},
		}
		listSnapshotResp := &csi.ListSnapshotsResponse{
			Entries: entries,
		}
		return listSnapshotResp, nil
	}

	// no SnapshotId is set, return all snapshots that satisfy the request.
	snapshots, err := d.cloud.SnapshotsClient.ListByResourceGroup(ctx, d.cloud.ResourceGroup)
	if err != nil {
		return nil, status.Error(codes.Internal, fmt.Sprintf("Unknown list snapshot error: %v", err.Error()))
	}

	return getEntriesAndNextToken(req, snapshots)
}

func (d *Driver) getSnapshotByID(ctx context.Context, resourceGroup, snapshotID, sourceVolumeID string) (*csi.Snapshot, error) {
	var err error
	snapshotName := snapshotID
	if isARMResourceID(snapshotID) {
		snapshotName, resourceGroup, err = d.getSnapshotInfo(snapshotID)
		if err != nil {
			return nil, err
		}
	}

	snapshot, rerr := d.cloud.SnapshotsClient.Get(ctx, resourceGroup, snapshotName)
	if rerr != nil {
		return nil, status.Error(codes.Internal, fmt.Sprintf("get snapshot %s from rg(%s) error: %v", snapshotName, resourceGroup, rerr.Error()))
	}

	return generateCSISnapshot(sourceVolumeID, &snapshot)
}

// GetSourceDiskSize recursively searches for the sourceDisk and returns: sourceDisk disk size, error
func (d *Driver) GetSourceDiskSize(ctx context.Context, resourceGroup, diskName string, curDepth, maxDepth int) (*int32, error) {
	if curDepth > maxDepth {
		return nil, status.Error(codes.Internal, fmt.Sprintf("current depth (%d) surpassed the max depth (%d) while searching for the source disk size", curDepth, maxDepth))
	}
	result, rerr := d.cloud.DisksClient.Get(ctx, resourceGroup, diskName)
	if rerr != nil {
		return nil, rerr.Error()
	}
	if result.DiskProperties == nil {
		return nil, status.Error(codes.Internal, fmt.Sprintf("DiskProperty not found for disk (%s) in resource group (%s)", diskName, resourceGroup))
	}

	if result.DiskProperties.CreationData != nil && (*result.DiskProperties.CreationData).CreateOption == "Copy" {
		klog.V(2).Infof("Clone source disk has a parent source")
		sourceResourceID := *result.DiskProperties.CreationData.SourceResourceID
		parentResourceGroup, _ := GetResourceGroupFromURI(sourceResourceID)
		parentDiskName := path.Base(sourceResourceID)
		return d.GetSourceDiskSize(ctx, parentResourceGroup, parentDiskName, curDepth+1, maxDepth)
	}

	if (*result.DiskProperties).DiskSizeGB == nil {
		return nil, status.Error(codes.Internal, fmt.Sprintf("DiskSizeGB for disk (%s) in resourcegroup (%s) is nil", diskName, resourceGroup))
	}
	return (*result.DiskProperties).DiskSizeGB, nil
}

func isValidVolumeCapabilities(volCaps []*csi.VolumeCapability) bool {
	hasSupport := func(cap *csi.VolumeCapability) bool {
		for _, c := range volumeCaps {
			// todo: Block volume support
			/* compile error here
			if blk := c.GetBlock(); blk != nil {
				return false
			}
			*/
			if c.GetMode() == cap.AccessMode.GetMode() {
				return true
			}
		}
		return false
	}

	foundAll := true
	for _, c := range volCaps {
		if !hasSupport(c) {
			foundAll = false
		}
	}
	return foundAll
}

// pickAvailabilityZone selects 1 zone given topology requirement.
// if not found or topology requirement is not zone format, empty string is returned.
func pickAvailabilityZone(requirement *csi.TopologyRequirement, region string) string {
	if requirement == nil {
		return ""
	}
	for _, topology := range requirement.GetPreferred() {
		if zone, exists := topology.GetSegments()[WellKnownTopologyKey]; exists {
			if isAvailabilityZone(zone, region) {
				return zone
			}
		}
		if zone, exists := topology.GetSegments()[topologyKey]; exists {
			if isAvailabilityZone(zone, region) {
				return zone
			}
		}
	}
	for _, topology := range requirement.GetRequisite() {
		if zone, exists := topology.GetSegments()[WellKnownTopologyKey]; exists {
			if isAvailabilityZone(zone, region) {
				return zone
			}
		}
		if zone, exists := topology.GetSegments()[topologyKey]; exists {
			if isAvailabilityZone(zone, region) {
				return zone
			}
		}
	}
	return ""
}

func getCachingMode(attributes map[string]string) (compute.CachingTypes, error) {
	var (
		cachingMode v1.AzureDataDiskCachingMode
		err         error
	)

	for k, v := range attributes {
		switch strings.ToLower(k) {
		case cachingModeField:
			cachingMode = v1.AzureDataDiskCachingMode(v)
		}
	}

	cachingMode, err = normalizeCachingMode(cachingMode)
	return compute.CachingTypes(cachingMode), err
}

func generateCSISnapshot(sourceVolumeID string, snapshot *compute.Snapshot) (*csi.Snapshot, error) {
	if snapshot == nil || snapshot.SnapshotProperties == nil {
		return nil, fmt.Errorf("snapshot property is nil")
	}

	tp, err := ptypes.TimestampProto(snapshot.SnapshotProperties.TimeCreated.ToTime())
	if err != nil {
		return nil, fmt.Errorf("Failed to covert creation timestamp: %v", err)
	}
	ready, _ := isCSISnapshotReady(*snapshot.SnapshotProperties.ProvisioningState)

	if snapshot.SnapshotProperties.DiskSizeGB == nil {
		return nil, fmt.Errorf("diskSizeGB of snapshot property is nil")
	}

	if sourceVolumeID == "" {
		sourceVolumeID = getSourceVolumeID(snapshot)
	}

	return &csi.Snapshot{
		SizeBytes:      volumehelper.GiBToBytes(int64(*snapshot.SnapshotProperties.DiskSizeGB)),
		SnapshotId:     *snapshot.ID,
		SourceVolumeId: sourceVolumeID,
		CreationTime:   tp,
		ReadyToUse:     ready,
	}, nil
}

func isCSISnapshotReady(state string) (bool, error) {
	switch strings.ToLower(state) {
	case "succeeded":
		return true, nil
	default:
		return false, nil
	}
}

// The format of snapshot id is /subscriptions/xxx/resourceGroups/xxx/providers/Microsoft.Compute/snapshots/snapshot-xxx-xxx.
func (d *Driver) getSnapshotInfo(snapshotID string) (snapshotName, resourceGroup string, err error) {
	if snapshotName, err = getSnapshotName(snapshotID); err != nil {
		return "", "", err
	}
	if resourceGroup, err = GetResourceGroupFromURI(snapshotID); err != nil {
		return "", "", err
	}
	return snapshotName, resourceGroup, err
}

// There are 4 scenarios for listing snapshots.
// 1. StartingToken is null, and MaxEntries is null. Return all snapshots from zero.
// 2. StartingToken is null, and MaxEntries is not null. Return `MaxEntries` snapshots from zero.
// 3. StartingToken is not null, and MaxEntries is null. Return all snapshots from `StartingToken`.
// 4. StartingToken is not null, and MaxEntries is not null. Return `MaxEntries` snapshots from `StartingToken`.
func getEntriesAndNextToken(req *csi.ListSnapshotsRequest, snapshots []compute.Snapshot) (*csi.ListSnapshotsResponse, error) {
	if req == nil {
		return nil, status.Errorf(codes.Aborted, "request is nil")
	}

	var err error
	start := 0
	if req.StartingToken != "" {
		start, err = strconv.Atoi(req.StartingToken)
		if err != nil {
			return nil, status.Errorf(codes.Aborted, "ListSnapshots starting token(%s) parsing with error: %v", req.StartingToken, err)

		}
		if start >= len(snapshots) {
			return nil, status.Errorf(codes.Aborted, "ListSnapshots starting token(%d) is greater than total number of snapshots", start)
		}
		if start < 0 {
			return nil, status.Errorf(codes.Aborted, "ListSnapshots starting token(%d) can not be negative", start)
		}
	}

	maxEntries := len(snapshots) - start
	if req.MaxEntries > 0 && int(req.MaxEntries) < maxEntries {
		maxEntries = int(req.MaxEntries)
	}
	entries := []*csi.ListSnapshotsResponse_Entry{}
	for count := 0; start < len(snapshots) && count < maxEntries; start++ {
		if (req.SourceVolumeId != "" && req.SourceVolumeId == getSourceVolumeID(&snapshots[start])) || req.SourceVolumeId == "" {
			csiSnapshot, err := generateCSISnapshot(req.SourceVolumeId, &snapshots[start])
			if err != nil {
				return nil, fmt.Errorf("failed to generate snapshot entry: %v", err)
			}
			entries = append(entries, &csi.ListSnapshotsResponse_Entry{Snapshot: csiSnapshot})
			count++
		}
	}

	nextToken := len(snapshots)
	if start < len(snapshots) {
		nextToken = start
	}

	listSnapshotResp := &csi.ListSnapshotsResponse{
		Entries:   entries,
		NextToken: strconv.Itoa(nextToken),
	}

	return listSnapshotResp, nil
}<|MERGE_RESOLUTION|>--- conflicted
+++ resolved
@@ -367,23 +367,11 @@
 
 	return &csi.CreateVolumeResponse{
 		Volume: &csi.Volume{
-<<<<<<< HEAD
-			VolumeId:      diskURI,
-			CapacityBytes: volumehelper.GiBToBytes(int64(requestGiB)),
-			VolumeContext: parameters,
-			ContentSource: contentSource,
-			AccessibleTopology: []*csi.Topology{
-				{
-					Segments: map[string]string{topologyKey: selectedAvailabilityZone},
-				},
-			},
-=======
 			VolumeId:           diskURI,
 			CapacityBytes:      volumehelper.GiBToBytes(int64(requestGiB)),
 			VolumeContext:      parameters,
 			ContentSource:      contentSource,
 			AccessibleTopology: accessibleTopology,
->>>>>>> 147734c7
 		},
 	}, nil
 }
